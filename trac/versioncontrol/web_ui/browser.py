--- conflicted
+++ resolved
@@ -697,13 +697,8 @@
         elif '@' in export:
             path, rev = export.split('@', 1)
         else:
-<<<<<<< HEAD
             rev, path = '', export
-        return tag.a(label, class_='source',
-=======
-            rev, path = self.env.get_repository().youngest_rev, export
         return tag.a(label, class_='export',
->>>>>>> 55ee1086
                      href=formatter.href.export(rev, path) + fragment)
 
     def _format_browser_link(self, formatter, ns, path, label):
