--- conflicted
+++ resolved
@@ -28,12 +28,7 @@
                               IHTMLPreviewAnnotator, Context
 from trac.perm import IPermissionRequestor
 from trac.resource import Resource, ResourceNotFound
-<<<<<<< HEAD
-from trac.util import embedded_numbers
-=======
 from trac.util import as_bool, embedded_numbers
-from trac.util.compat import any
->>>>>>> b34cb727
 from trac.util.datefmt import http_date, to_datetime, utc
 from trac.util.html import escape, Markup
 from trac.util.text import exception_to_unicode, shorten_line
